--- conflicted
+++ resolved
@@ -147,29 +147,17 @@
 
 SFX ?= ""
 
-<<<<<<< HEAD
 all: plink2$(SFX) pgen_compress
 
 plink2$(SFX): $(CSRC2) $(ZCSRC2) $(CCSRC2) ../plink2_cpu.cc
-	gcc $(CFLAGS) $(CSRC2) -c
-	$(SKIP_STATIC_ZSTD) gcc $(ZCFLAGS) $(ZCSRC2) -c
-	g++ $(CXXFLAGS) $(CCSRC2) -c
-	g++ $(CPUCHECK_FLAGS) ../plink2_cpu.cc -c
-	g++ $(OBJ2) plink2_cpu.o $(ARCH32) -o $@ $(BLASFLAGS) $(LINKFLAGS)
+	$(CC) $(CFLAGS) $(CSRC2) -c
+	$(SKIP_STATIC_ZSTD) $(CC) $(ZCFLAGS) $(ZCSRC2) -c
+	$(CXX) $(CXXFLAGS) $(CCSRC2) -c
+	$(CXX) $(CPUCHECK_FLAGS) ../plink2_cpu.cc -c
+	$(CXX) $(OBJ2) plink2_cpu.o $(ARCH32) -o $@ $(BLASFLAGS) $(LINKFLAGS)
 
 pgen_compress$(SFX): $(PGCSRC2)
-	g++ $(CXXFLAGS) $(PGCSRC2) -o $@
-=======
-plink2: $(CSRC2) $(ZCSRC2) $(CCSRC2) ../plink2_cpu.cc
-	$(CC) $(CFLAGS) $(CSRC2) -c
-	$(SKIP_STATIC_ZSTD) gcc $(ZCFLAGS) $(ZCSRC2) -c
-	$(CXX) $(CXXFLAGS) $(CCSRC2) -c
-	$(CXX) $(CPUCHECK_FLAGS) ../plink2_cpu.cc -c
-	$(CXX) $(OBJ2) plink2_cpu.o $(ARCH32) -o plink2 $(BLASFLAGS) $(LINKFLAGS)
-
-pgen_compress: $(PGCSRC2)
-	$(CXX) $(CXXFLAGS) $(PGCSRC2) -o pgen_compress
->>>>>>> 5d3b1fb4
+	$(CXX) $(CXXFLAGS) $(PGCSRC2) -o $@
 
 .PHONY: clean
 clean:
